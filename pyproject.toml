--- conflicted
+++ resolved
@@ -17,11 +17,7 @@
     "python-dotenv",
     "tensorboard",
     "boto3",
-<<<<<<< HEAD
     "dvc[s3]",
-=======
-    "dvc[s3]>=3.56.0,<4.0.0",
->>>>>>> a7693f56
     "mlflow",
     "humanize",
     "ipykernel",
